--- conflicted
+++ resolved
@@ -1,12 +1,9 @@
 .idea/
 test_data
 bin/
-<<<<<<< HEAD
 .vscode/
-=======
 # temp file during testing
 *.test
->>>>>>> 59dd8563
 
 ## Go
 # Binaries for programs and plugins
